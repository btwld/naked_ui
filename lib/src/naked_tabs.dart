--- conflicted
+++ resolved
@@ -279,15 +279,11 @@
     this.onPressChange,
     this.builder,
     this.semanticLabel,
-<<<<<<< HEAD
     this.excludeSemantics = false,
   }) : assert(
          child != null || builder != null,
          'Either child or builder must be provided',
        );
-=======
-  });
->>>>>>> 97bb2f96
 
   /// The tab trigger content when not using [builder].
   final Widget? child;
@@ -430,10 +426,11 @@
 
     final tabState = NakedTabState(states: widgetStates, tabId: widget.tabId);
 
-    final wrappedContent = NakedStateScopeBuilder(
+    final wrappedContent = NakedStateScope(
       value: tabState,
-      child: widget.child,
-      builder: widget.builder,
+      child: widget.builder != null
+          ? widget.builder!(context, tabState, widget.child)
+          : widget.child!,
     );
 
     // Step 1: Build core gesture detector
