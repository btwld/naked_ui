import 'dart:async';

import 'package:flutter/gestures.dart';
import 'package:flutter/widgets.dart';

import 'mixins/naked_mixins.dart';
import 'naked_widgets.dart';
import 'utilities/positioning.dart';

/// Provides tooltip behavior without visual styling.
///
/// Handles showing, hiding, and positioning tooltips with automatic
/// dismissal after specified duration.
///
/// Example:
/// ```dart
/// class TooltipExample extends StatefulWidget {
///  const TooltipExample({super.key});
///
///   @override
///   State<TooltipExample> createState() => _TooltipExampleState();
/// }
///
/// class _TooltipExampleState extends State<TooltipExample>
///     with SingleTickerProviderStateMixin {
///   late final _animationController = AnimationController(
///     duration: const Duration(milliseconds: 300),
///     vsync: this,
///   );
///
///   @override
///   void dispose() {
///     _animationController.dispose();
///     super.dispose();
///   }
///
///   @override
///   Widget build(BuildContext context) {
///     return NakedTooltip(
///       semanticsLabel: 'This is a tooltip',
///       positioning: const OverlayPositionConfig(
///         targetAnchor: Alignment.bottomCenter,
///         followerAnchor: Alignment.topCenter,
///         offset: Offset(0, 4),
///       ),
///       waitDuration: const Duration(seconds: 0),
///       showDuration: const Duration(seconds: 1),
///       onOpenRequested: (_, show) {
///         show();
///         _animationController.forward();
///       },
///       onCloseRequested: (hide) {
///         _animationController.reverse().then((value) {
///           hide();
///         });
///       },
///       overlayBuilder: (context, info) => FadeTransition(
///         opacity: _animationController,
///         child: Container(
///           decoration: BoxDecoration(
///             color: Colors.black54,
///             borderRadius: BorderRadius.circular(4),
///           ),
///           padding: const EdgeInsets.symmetric(horizontal: 8, vertical: 4),
///           child: const Text('This is a tooltip',
///               style: TextStyle(color: Colors.white)),
///         ),
///       ),
///       child: Container(
///         padding: const EdgeInsets.symmetric(horizontal: 14, vertical: 10),
///         decoration: BoxDecoration(
///           color: const Color(0xFF3D3D3D),
///           borderRadius: BorderRadius.circular(10),
///         ),
///         child: const Text(
///           'Hover me',
///           style: TextStyle(
///             color: Colors.white,
///           ),
///         ),
///       ),
///     );
///   }
/// }
/// ```
class NakedTooltip extends StatefulWidget {
  /// Creates a headless tooltip.
  const NakedTooltip({
    super.key,
    required this.child,
    required this.overlayBuilder,
    this.showDuration = const Duration(seconds: 2),
    this.waitDuration = const Duration(seconds: 1),
    this.positioning = const OverlayPositionConfig(
      targetAnchor: Alignment.topCenter,
      followerAnchor: Alignment.bottomCenter,
    ),
    this.onOpen,
    this.onClose,
    this.onOpenRequested,
    this.onCloseRequested,
    this.semanticsLabel,
<<<<<<< HEAD
    this.excludeSemantics = false,
  }) : assert(
         child != null || builder != null,
         'Either child or builder must be provided',
       );
=======
  });
>>>>>>> 97bb2f96

  /// See also:
  /// - [NakedPopover], for anchored, click-triggered overlays.

  /// The widget that triggers the tooltip.
  final Widget child;

  /// The tooltip content overlayBuilder.
  final RawMenuAnchorOverlayBuilder overlayBuilder;

  /// The semantic label for screen readers.
  final String? semanticsLabel;

  /// Whether to exclude this widget from the semantic tree.
  final bool excludeSemantics;

  /// Positioning configuration for the overlay.
  final OverlayPositionConfig positioning;

  /// The duration tooltip remains visible.
  final Duration showDuration;

  /// The duration to wait before showing tooltip.
  final Duration waitDuration;

  /// Called when the tooltip opens.
  final VoidCallback? onOpen;

  /// Called when the tooltip closes.
  final VoidCallback? onClose;

  /// Called when a request is made to open the tooltip.
  ///
  /// This callback allows you to customize the opening behavior, such as
  /// adding animations or delays. Call `showOverlay` to actually show the tooltip.
  final RawMenuAnchorOpenRequestedCallback? onOpenRequested;

  /// Called when a request is made to close the tooltip.
  ///
  /// This callback allows you to customize the closing behavior, such as
  /// adding animations or delays. Call `hideOverlay` to actually hide the tooltip.
  final RawMenuAnchorCloseRequestedCallback? onCloseRequested;

  @override
  State<NakedTooltip> createState() => _NakedTooltipState();
}

class _NakedTooltipState extends State<NakedTooltip>
    with WidgetStatesMixin<NakedTooltip> {
  // ignore: dispose-fields
  final _menuController = MenuController();
  Timer? _showTimer;
  Timer? _waitTimer;

  void _handleMouseEnter(PointerEnterEvent _) {
    _showTimer?.cancel();
    _waitTimer?.cancel();
    _waitTimer = Timer(widget.waitDuration, () {
      _menuController.open();
    });
  }

  void _handleMouseExit(PointerExitEvent _) {
    _showTimer?.cancel();
    _waitTimer?.cancel();
    _showTimer = Timer(widget.showDuration, () {
      _menuController.close();
    });
  }

  void _handleOpen() {
    widget.onOpen?.call();
  }

  void _handleClose() {
    widget.onClose?.call();
  }

  @override
  void dispose() {
    _showTimer?.cancel();
    _waitTimer?.cancel();
    super.dispose();
  }

  @override
  Widget build(BuildContext context) {
<<<<<<< HEAD
    final tooltipState = NakedTooltipState(
      states: widgetStates,
      isOpen: _menuController.isOpen,
    );

    final content = widget.builder != null
        ? widget.builder!(context, tooltipState, widget.child)
        : widget.child!;

    final wrappedContent = NakedStateScope(value: tooltipState, child: content);

    // Step 1: Build core anchor with mouse region
    Widget child = RawMenuAnchor(
=======
    return RawMenuAnchor(
>>>>>>> 97bb2f96
      consumeOutsideTaps: false, // Do not consume taps for tooltips
      onOpen: _handleOpen,
      onClose: _handleClose,
      onOpenRequested: widget.onOpenRequested ?? (_, show) => show(),
      onCloseRequested: widget.onCloseRequested ?? (hide) => hide(),
      controller: _menuController,
<<<<<<< HEAD
      overlayBuilder: (context, info) {
        final overlayRect = calculateOverlayPosition(
          anchorRect: info.anchorRect,
          overlaySize: info.overlaySize,
          childSize: info.overlaySize, // Will be constrained by content
          config: widget.positioning,
          pointerPosition: info.position,
        );

        return Positioned.fromRect(
          rect: overlayRect,
          child: widget.overlayBuilder(context, info),
        );
      },
      child: MouseRegion(
        onEnter: _handleMouseEnter,
        onExit: _handleMouseExit,
        child: wrappedContent,
=======
      overlayBuilder: (context, info) => OverlayPositioner(
        targetRect: info.anchorRect,
        positioning: widget.positioning,
        child: widget.overlayBuilder(context, info),
      ),
      child: Semantics(
        container: true,
        tooltip: widget.semanticsLabel,
        child: MouseRegion(
          onEnter: _handleMouseEnter,
          onExit: _handleMouseExit,
          child: widget.child,
        ),
>>>>>>> 97bb2f96
      ),
    );

    // Step 2: Conditionally wrap with semantics
    if (!widget.excludeSemantics) {
      child = Semantics(
        container: true,
        tooltip: widget.semanticsLabel,
        child: child,
      );
    }

    return child;
  }
}<|MERGE_RESOLUTION|>--- conflicted
+++ resolved
@@ -100,15 +100,8 @@
     this.onOpenRequested,
     this.onCloseRequested,
     this.semanticsLabel,
-<<<<<<< HEAD
     this.excludeSemantics = false,
-  }) : assert(
-         child != null || builder != null,
-         'Either child or builder must be provided',
-       );
-=======
   });
->>>>>>> 97bb2f96
 
   /// See also:
   /// - [NakedPopover], for anchored, click-triggered overlays.
@@ -196,63 +189,23 @@
 
   @override
   Widget build(BuildContext context) {
-<<<<<<< HEAD
-    final tooltipState = NakedTooltipState(
-      states: widgetStates,
-      isOpen: _menuController.isOpen,
-    );
-
-    final content = widget.builder != null
-        ? widget.builder!(context, tooltipState, widget.child)
-        : widget.child!;
-
-    final wrappedContent = NakedStateScope(value: tooltipState, child: content);
-
     // Step 1: Build core anchor with mouse region
     Widget child = RawMenuAnchor(
-=======
-    return RawMenuAnchor(
->>>>>>> 97bb2f96
       consumeOutsideTaps: false, // Do not consume taps for tooltips
       onOpen: _handleOpen,
       onClose: _handleClose,
       onOpenRequested: widget.onOpenRequested ?? (_, show) => show(),
       onCloseRequested: widget.onCloseRequested ?? (hide) => hide(),
       controller: _menuController,
-<<<<<<< HEAD
-      overlayBuilder: (context, info) {
-        final overlayRect = calculateOverlayPosition(
-          anchorRect: info.anchorRect,
-          overlaySize: info.overlaySize,
-          childSize: info.overlaySize, // Will be constrained by content
-          config: widget.positioning,
-          pointerPosition: info.position,
-        );
-
-        return Positioned.fromRect(
-          rect: overlayRect,
-          child: widget.overlayBuilder(context, info),
-        );
-      },
-      child: MouseRegion(
-        onEnter: _handleMouseEnter,
-        onExit: _handleMouseExit,
-        child: wrappedContent,
-=======
       overlayBuilder: (context, info) => OverlayPositioner(
         targetRect: info.anchorRect,
         positioning: widget.positioning,
         child: widget.overlayBuilder(context, info),
       ),
-      child: Semantics(
-        container: true,
-        tooltip: widget.semanticsLabel,
-        child: MouseRegion(
-          onEnter: _handleMouseEnter,
-          onExit: _handleMouseExit,
-          child: widget.child,
-        ),
->>>>>>> 97bb2f96
+      child: MouseRegion(
+        onEnter: _handleMouseEnter,
+        onExit: _handleMouseExit,
+        child: widget.child,
       ),
     );
 
