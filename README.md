# naked_ui

<<<<<<< HEAD
**Unstyled Flutter components that you design.**

Build buttons, inputs, menus, and dialogs that look exactly how you want them. Naked UI handles all the complex behavior—keyboard navigation, accessibility, focus management—while you control every pixel of the design.

## Why Naked UI?
=======
A Flutter UI library for headless widgets. No styling, just behavior. Build custom UIs with full semantics and observable states like hovered, focused, pressed, dragged, and others.

## Features
- No styling: Completely naked components for total design control.
- Full semantics: Built-in accessibility for screen readers and assistive tools.
- Observable states: Track hover, focus, drag, and more.
- Builder APIs: Composable widgets for custom UI logic.
>>>>>>> 438ac93c

**Complete design control.** Every component is completely unstyled—no theme overrides or framework limitations.

**Built-in accessibility.** All components include keyboard navigation, screen reader support, and touch interactions.

**Consistent API.** Every component follows the same pattern: wrap your design, receive state updates, customize appearance.

## Quick example

```dart
NakedButton(
  onPressed: () => print('Hello!'),
  builder: (context, state, child) {
    return Container(
      padding: EdgeInsets.all(12),
      color: state.isPressed ? Colors.blue : Colors.grey,
      child: Text('Press me!'),
    );
  },
)
```

This creates a fully accessible button with press state handling. The component also supports hover and focus states. Customize appearance with borders, animations, gradients, or any styling.

## Available components

<<<<<<< HEAD
Button • Checkbox • Radio • Select • Slider • Toggle • Tabs • Accordion • Menu • Dialog • Tooltip • Popover

## Get started
=======
## Examples

Below are examples of using `NakedButton`, `NakedCheckbox`, and `NakedMenu`. Each shows how to wrap custom visuals with headless behavior and handle states using the builder pattern. See the [full documentation](https://docs.page/btwld/naked_ui) for all components.

### Custom Button
Create a button with custom styling that responds to interaction states.

```dart
NakedButton(
  onPressed: () => print('Clicked'),
  builder: (context, state, child) => Container(
    padding: const EdgeInsets.all(12),
    color: state.when(
      pressed: Colors.blue.shade900,
      hovered: Colors.blue.shade700,
      focused: Colors.blue.shade600,
      orElse: Colors.blue,
    ),
    child: const Text('Click Me', style: TextStyle(color: Colors.white)),
  ),
)
```

### Custom Checkbox
Build a checkbox with custom visuals while maintaining proper state management.

```dart
class SimpleCheckbox extends StatefulWidget {
  const SimpleCheckbox({super.key});

  @override
  State<SimpleCheckbox> createState() => _SimpleCheckboxState();
}

class _SimpleCheckboxState extends State<SimpleCheckbox> {
  bool checked = false;

  @override
  Widget build(BuildContext context) {
    return NakedCheckbox(
      value: checked,
      onChanged: (value) => setState(() => checked = value!),
      builder: (context, state, child) => Container(
        width: 24,
        height: 24,
        color: state.when(
          hovered: Colors.grey.shade300,
          focused: Colors.blue.shade100,
          orElse: state.isChecked ? Colors.blue : Colors.grey.shade200,
        ),
        child: state.isChecked ? const Icon(Icons.check, size: 16) : null,
      ),
    );
  }
}
```

### Custom Menu
Create a dropdown menu with custom styling and menu items.

```dart
NakedMenu<String>(
  onSelected: (value) => print('Selected: $value'),
  builder: (context, state, child) => Container(
    padding: const EdgeInsets.all(8),
    color: state.when(
      hovered: Colors.grey.shade300,
      pressed: Colors.grey.shade400,
      orElse: state.isOpen ? Colors.grey.shade200 : Colors.white,
    ),
    child: Text(state.isOpen ? 'Close' : 'Menu'),
  ),
  overlayBuilder: (context, info) => Container(
    color: Colors.white,
    child: Column(
      mainAxisSize: MainAxisSize.min,
      children: [
        NakedMenuItem(
          value: 'edit',
          builder: (context, state, child) => Container(
            padding: const EdgeInsets.all(8),
            color: state.isHovered ? Colors.blue.shade100 : Colors.white,
            child: const Text('Edit'),
          ),
        ),
        NakedMenuItem(
          value: 'delete',
          builder: (context, state, child) => Container(
            padding: const EdgeInsets.all(8),
            color: state.isHovered ? Colors.red.shade100 : Colors.white,
            child: const Text('Delete'),
          ),
        ),
      ],
    ),
  ),
)
```
>>>>>>> 438ac93c

📚 **[Full Documentation & Examples](https://docs.page/btwld/naked_ui)**

```yaml
dependencies:
  naked_ui: ^latest_version
```

```dart
import 'package:naked_ui/naked_ui.dart';
```

View the [Getting Started guide](https://docs.page/btwld/naked_ui) for detailed examples and implementation patterns.<|MERGE_RESOLUTION|>--- conflicted
+++ resolved
@@ -1,12 +1,5 @@
 # naked_ui
 
-<<<<<<< HEAD
-**Unstyled Flutter components that you design.**
-
-Build buttons, inputs, menus, and dialogs that look exactly how you want them. Naked UI handles all the complex behavior—keyboard navigation, accessibility, focus management—while you control every pixel of the design.
-
-## Why Naked UI?
-=======
 A Flutter UI library for headless widgets. No styling, just behavior. Build custom UIs with full semantics and observable states like hovered, focused, pressed, dragged, and others.
 
 ## Features
@@ -14,38 +7,38 @@
 - Full semantics: Built-in accessibility for screen readers and assistive tools.
 - Observable states: Track hover, focus, drag, and more.
 - Builder APIs: Composable widgets for custom UI logic.
->>>>>>> 438ac93c
 
-**Complete design control.** Every component is completely unstyled—no theme overrides or framework limitations.
+## Documentation
 
-**Built-in accessibility.** All components include keyboard navigation, screen reader support, and touch interactions.
+📚 **[View Full Documentation](https://docs.page/btwld/naked_ui)**
 
-**Consistent API.** Every component follows the same pattern: wrap your design, receive state updates, customize appearance.
+The complete documentation covers detailed component APIs and examples, guides and best practices, accessibility implementation details, as well as advanced usage patterns and customization.
 
-## Quick example
+## Supported Components
 
-```dart
-NakedButton(
-  onPressed: () => print('Hello!'),
-  builder: (context, state, child) {
-    return Container(
-      padding: EdgeInsets.all(12),
-      color: state.isPressed ? Colors.blue : Colors.grey,
-      child: Text('Press me!'),
-    );
-  },
-)
-```
+- NakedButton — button interactions (hover, press, focus)
+- NakedCheckbox — toggle behavior and semantics
+- NakedRadio — single‑select radio with group management
+- NakedSelect — dropdown/select with keyboard navigation
+- NakedSlider — value slider with drag + keys
+- NakedToggle — toggle button or switch behavior
+- NakedTabs — tablist + roving focus
+- NakedAccordion — expandable/collapsible sections
+- NakedMenu — anchored overlay menu
+- NakedDialog — modal dialog behavior + focus trap
+- NakedTooltip — anchored tooltip with lifecycle
+- NakedPopover — anchored, dismissible popover overlay
 
-This creates a fully accessible button with press state handling. The component also supports hover and focus states. Customize appearance with borders, animations, gradients, or any styling.
+## Basic Usage Pattern
 
-## Available components
+1. Build your custom visuals using standard Flutter widgets
+2. Wrap the visuals in the corresponding Naked component
+3. React to typed state callbacks or use the builder snapshot to style interaction states
 
-<<<<<<< HEAD
-Button • Checkbox • Radio • Select • Slider • Toggle • Tabs • Accordion • Menu • Dialog • Tooltip • Popover
+1. **Create your visual design**: Design your UI components using standard Flutter widgets
+2. **Wrap with Naked behavior**: Wrap your design with the appropriate Naked component
+3. **Handle state changes**: Use the builder pattern to access component state and update your visual design accordingly
 
-## Get started
-=======
 ## Examples
 
 Below are examples of using `NakedButton`, `NakedCheckbox`, and `NakedMenu`. Each shows how to wrap custom visuals with headless behavior and handle states using the builder pattern. See the [full documentation](https://docs.page/btwld/naked_ui) for all components.
@@ -144,17 +137,35 @@
   ),
 )
 ```
->>>>>>> 438ac93c
 
-📚 **[Full Documentation & Examples](https://docs.page/btwld/naked_ui)**
+## Builder Pattern
 
-```yaml
-dependencies:
-  naked_ui: ^latest_version
-```
+Naked UI components use the builder pattern to give you access to the current interaction state, allowing you to drive your own visual design and behavior:
 
 ```dart
-import 'package:naked_ui/naked_ui.dart';
+NakedButton(
+  builder: (context, state, child) {
+    // Access state properties directly
+    if (state.isPressed) {
+      // Handle pressed state
+    }
+    if (state.isHovered) {
+      // Handle hover state
+    }
+    if (state.isFocused) {
+      // Handle focus state
+    }
+
+    // Use state.when() for conditional styling
+    final color = state.when(
+      pressed: Colors.blue.shade800,
+      hovered: Colors.blue.shade600,
+      orElse: Colors.blue,
+    );
+
+    return YourWidget(color: color);
+  },
+  // Other properties...
+)
 ```
-
-View the [Getting Started guide](https://docs.page/btwld/naked_ui) for detailed examples and implementation patterns.+See each component's documentation for details on all available configuration options.